--- conflicted
+++ resolved
@@ -16,19 +16,10 @@
     events={"lm": "Leg movement"},
     window_duration=600,  # seconds
     cache_data=True,
-<<<<<<< HEAD
-    # default_event_window_duration=[3],
-    default_event_window_duration=[15],
-    event_buffer_duration=3,
-    factor_overlap=2,
-    # fs=128,
-    fs=64,
-=======
-    default_event_window_duration=[3], # [10] for LM, [30] for SDB
+    default_event_window_duration=[3],  # [10] for LM, [30] for SDB
     event_buffer_duration=3,
     factor_overlap=2,
     fs=128,  # 64 for both LM and SDB
->>>>>>> 0c8fc869
     matching_overlap=0.5,
     n_jobs=-1,
     n_records=6,
@@ -36,15 +27,9 @@
     # picks=["c3", "c4", "eogl", "eogr", "chin"],
     picks=["legl", "legr"],
     # transform=MultitaperTransform(128, 0.5, 35.0, tw=8.0, normalize=True),
-<<<<<<< HEAD
-    # transform=STFTTransform(
-    #     fs=128, segment_size=int(4.0 * 128), step_size=int(0.125 * 128), nfft=1024, normalize=True
-    # ),
-=======
     transform=STFTTransform(
         fs=128, segment_size=int(4.0 * 128), step_size=int(0.125 * 128), nfft=1024, normalize=True
     ),  # Change 128 to matching sampling frequency
->>>>>>> 0c8fc869
     scaling="robust",
 )
 
